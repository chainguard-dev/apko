// Copyright 2023 Chainguard, Inc.
//
// Licensed under the Apache License, Version 2.0 (the "License");
// you may not use this file except in compliance with the License.
// You may obtain a copy of the License at
//
//     http://www.apache.org/licenses/LICENSE-2.0
//
// Unless required by applicable law or agreed to in writing, software
// distributed under the License is distributed on an "AS IS" BASIS,
// WITHOUT WARRANTIES OR CONDITIONS OF ANY KIND, either express or implied.
// See the License for the specific language governing permissions and
// limitations under the License.

package apk

import (
	"archive/tar"
	"bytes"
	"context"
	"crypto/rsa"
	"crypto/sha1" //nolint:gosec // this is what apk tools is using
	"crypto/x509"
	"encoding/base64"
	"encoding/hex"
	"encoding/json"
	"encoding/pem"
	"errors"
	"fmt"
	"io"
	"io/fs"
	"net/http"
	"net/url"
	"os"
	"path"
	"path/filepath"
	"regexp"
	"runtime"
	"slices"
	"strings"
	"sync"
	"time"

	"github.com/hashicorp/go-retryablehttp"
	"go.lsp.dev/uri"
	"go.opentelemetry.io/otel"
	"go.opentelemetry.io/otel/attribute"
	"go.opentelemetry.io/otel/trace"
	"go.step.sm/crypto/jose"
	"golang.org/x/sync/errgroup"
	"golang.org/x/sys/unix"
	"gopkg.in/ini.v1"

	"chainguard.dev/apko/internal/tarfs"
	"chainguard.dev/apko/pkg/apk/auth"
	"chainguard.dev/apko/pkg/apk/expandapk"
	apkfs "chainguard.dev/apko/pkg/apk/fs"
	"chainguard.dev/apko/pkg/paths"

	"github.com/chainguard-dev/clog"
)

// This is terrible but simpler than plumbing around a cache for now.
// We just hold the expanded APK in memory rather than re-parsing it every time,
// which is expensive. This also dedupes simultaneous fetches.
var globalApkCache = &apkCache{}

type APK struct {
	arch               string
	version            string
	fs                 apkfs.FullFS
	executor           Executor
	ignoreMknodErrors  bool
	client             *http.Client
	cache              *cache
	ignoreSignatures   bool
	noSignatureIndexes []string
	auth               auth.Authenticator

	// filename to owning package, last write wins
	installedFiles map[string]*Package

	// This is a map of arch to apk.APK for every arch in a mult-arch situation.
	// It's stuffed here to avoid plumbing it across every method, but it's optional.
	ByArch map[string]*APK
}

func New(ctx context.Context, options ...Option) (*APK, error) {
	opt := defaultOpts()
	for _, o := range options {
		if err := o(opt); err != nil {
			return nil, err
		}
	}

	if opt.fs == nil {
		// This is expensive so we only want to do it if we aren't passed WithFS.
		opt.fs = apkfs.DirFS(ctx, "/")
	}

	client := retryablehttp.NewClient()

	client.HTTPClient = &http.Client{Transport: opt.transport}
	client.Logger = clog.FromContext(ctx)

	return &APK{
		client:             client.StandardClient(),
		fs:                 opt.fs,
		arch:               opt.arch,
		executor:           opt.executor,
		ignoreMknodErrors:  opt.ignoreMknodErrors,
		version:            opt.version,
		cache:              opt.cache,
		ignoreSignatures:   opt.ignoreSignatures,
		noSignatureIndexes: opt.noSignatureIndexes,
		installedFiles:     map[string]*Package{},
		auth:               opt.auth,
	}, nil
}

type directory struct {
	path  string
	perms os.FileMode
}
type file struct {
	path     string
	perms    os.FileMode
	contents []byte
}

type deviceFile struct {
	path  string
	major uint32
	minor uint32
	perms os.FileMode
}

var baseDirectories = []directory{
	{"/tmp", 0o777 | fs.ModeSticky},
	{"/dev", 0o755},
	{"/etc", 0o755},
	{"/opt", 0o755},
	{"/proc", 0o555},
	{"/var", 0o755},
	{"/usr", 0o755},
}

// directories is a list of directories to create relative to the root. It will not do MkdirAll, so you
// must include the parent.
// It assumes that the following directories already exist:
//
//		/var
//		/tmp
//		/dev
//		/etc
//	    /proc
var initDirectories = []directory{
	{"/etc/apk", 0o755},
	{"/etc/apk/keys", 0o755},
	{"/usr/lib", 0o755},
	{"/usr/lib/apk", 0o755},
	{"/usr/lib/apk/db", 0o755},
	{"/usr/lib/apk/exec", 0o755},
	{"/var/cache", 0o755},
	{"/var/cache/apk", 0o755},
	{"/var/cache/misc", 0o755},
}

// files is a list of files to create relative to the root, as well as optional content.
// We will not do MkdirAll for the parent dir it is in, so it must exist.
var initFiles = []file{
	{"/etc/apk/world", 0o644, []byte("\n")},
	{"/etc/apk/repositories", 0o644, []byte("\n")},
	{"/usr/lib/apk/db/lock", 0o600, nil},
	{"/usr/lib/apk/db/triggers", 0o644, nil},
	{"/usr/lib/apk/db/installed", 0o644, nil},
}

// deviceFiles is a list of files to create relative to the root.
var initDeviceFiles = []deviceFile{
	{"/dev/zero", 1, 5, 0o666},
	{"/dev/urandom", 1, 9, 0o666},
	{"/dev/null", 1, 3, 0o666},
	{"/dev/random", 1, 8, 0o666},
	{"/dev/console", 5, 1, 0o620},
}

// SetClient set the http client to use for downloading packages.
// In general, you can leave this unset, and it will use the default http.Client.
// It is useful for fine-grained control, for proxying, or for setting alternate
// paths.
func (a *APK) SetClient(client *http.Client) {
	a.client = client
}

// ListInitFiles list the files that are installed during the InitDB phase.
func (a *APK) ListInitFiles() []tar.Header {
	headers := make([]tar.Header, 0, 20)

	// additionalFiles are files we need but can only be resolved in the context of
	// this func, e.g. we need the architecture
	additionalFiles := []file{
		{"/etc/apk/arch", 0o644, []byte(a.arch + "\n")},
	}

	for _, e := range initDirectories {
		headers = append(headers, tar.Header{
			Name:     e.path,
			Mode:     int64(e.perms),
			Typeflag: tar.TypeDir,
			Uid:      0,
			Gid:      0,
		})
	}
	for _, e := range append(initFiles, additionalFiles...) {
		headers = append(headers, tar.Header{
			Name:     e.path,
			Mode:     int64(e.perms),
			Typeflag: tar.TypeReg,
			Uid:      0,
			Gid:      0,
		})
	}
	for _, e := range initDeviceFiles {
		headers = append(headers, tar.Header{
			Name:     e.path,
			Typeflag: tar.TypeChar,
			Mode:     int64(e.perms),
			Uid:      0,
			Gid:      0,
		})
	}

	// add scripts.tar with nothing in it
	headers = append(headers, tar.Header{
		Name:     scriptsFilePath,
		Mode:     int64(scriptsTarPerms),
		Typeflag: tar.TypeReg,
		Uid:      0,
		Gid:      0,
	})
	return headers
}

// Initialize the APK database for a given build context.
// Assumes base directories are in place and checks them.
// Returns the list of files and directories and files installed and permissions,
// unless those files will be included in the installed database, in which case they can
// be retrieved via GetInstalled().
func (a *APK) InitDB(ctx context.Context, buildRepos ...string) error {
	log := clog.FromContext(ctx)
	/*
		equivalent of: "apk add --initdb --arch arch --root root"
	*/
	log.Debug("initializing apk database")

	ctx, span := otel.Tracer("go-apk").Start(ctx, "InitDB")
	defer span.End()

	// additionalFiles are files we need but can only be resolved in the context of
	// this func, e.g. we need the architecture
	additionalFiles := []file{
		{"/etc/apk/arch", 0o644, []byte(a.arch + "\n")},
	}

	for _, e := range baseDirectories {
		stat, err := a.fs.Stat(e.path)
		switch {
		case err != nil && errors.Is(err, fs.ErrNotExist):
			err := a.fs.Mkdir(e.path, e.perms)
			if err != nil {
				return fmt.Errorf("failed to create base directory %s: %w", e.path, err)
			}
		case err != nil:
			return fmt.Errorf("error opening base directory %s: %w", e.path, err)
		case !stat.IsDir():
			return fmt.Errorf("base directory %s is not a directory", e.path)
		case stat.Mode().Perm() != e.perms:
			return fmt.Errorf("base directory %s has incorrect permissions: %o", e.path, stat.Mode().Perm())
		}
	}
	for _, e := range initDirectories {
		err := a.fs.Mkdir(e.path, e.perms)
		switch {
		case err != nil && !errors.Is(err, fs.ErrExist):
			return fmt.Errorf("failed to create directory %s: %w", e.path, err)
		case err != nil && errors.Is(err, fs.ErrExist):
			stat, err := a.fs.Stat(e.path)
			if err != nil {
				return fmt.Errorf("failed to stat directory %s: %w", e.path, err)
			}
			if !stat.IsDir() {
				return fmt.Errorf("failed to create directory %s: already exists as file", e.path)
			}
		}
	}
	for _, e := range append(initFiles, additionalFiles...) {
		if err := a.fs.WriteFile(e.path, e.contents, e.perms); err != nil {
			return fmt.Errorf("failed to create file %s: %w", e.path, err)
		}
	}
	for _, e := range initDeviceFiles {
		perms := uint32(e.perms.Perm())
		err := a.fs.Mknod(e.path, unix.S_IFCHR|perms, int(unix.Mkdev(e.major, e.minor)))
		if !a.ignoreMknodErrors && err != nil {
			return fmt.Errorf("failed to create char device %s: %w", e.path, err)
		}
	}

	// add scripts.tar with nothing in it
	scriptsTarPerms := 0o644
	TarFile, err := a.fs.OpenFile(scriptsFilePath, os.O_CREATE|os.O_WRONLY, fs.FileMode(scriptsTarPerms))
	if err != nil {
		return fmt.Errorf("could not create tarball file '%s', got error '%w'", scriptsFilePath, err)
	}
	defer TarFile.Close()
	tarWriter := tar.NewWriter(TarFile)
	defer tarWriter.Close()

	// nothing to add to it; scripts.tar should be empty

	// Perform key discovery for the various build-time repositories.
	for _, repo := range buildRepos {
		if ver, ok := parseAlpineVersion(repo); ok {
			if err := a.fetchAlpineKeys(ctx, ver); err != nil {
				var nokeysErr *NoKeysFoundError
				if !errors.As(err, &nokeysErr) {
					return fmt.Errorf("failed to fetch alpine-keys: %w", err)
				}
				log.Debugf("ignoring missing keys: %v", err)
			}
		}

		if err := a.fetchChainguardKeys(ctx, repo); err != nil {
			return fmt.Errorf("fetching chainguard keys for %s: %w", repo, err)
		}
	}

	log.Debug("finished initializing apk database")
	return nil
}

// hasUsrMergeBaseImage checks if the base image uses a usr-merge filesystem layout.
// This is determined by checking if any installed packages provide the "merged-lib" virtual package.
// The merged-lib virtual is provided by wolfi-baselayout to indicate usr-merge layout where
// traditional directories like /lib, /bin, /sbin are symlinked to their /usr counterparts.
// See: https://github.com/wolfi-dev/os/blob/main/wolfi-baselayout.yaml
func (a *APK) hasUsrMergeBaseImage() bool {
	installedPkgs, err := a.GetInstalled()
	if err != nil || len(installedPkgs) == 0 {
		return false
	}

	for _, pkg := range installedPkgs {
		if slices.Contains(pkg.Provides, "merged-lib") {
			return true
		}
	}
	return false
}

// Resolves the possible locations of APK's DB and assures that it will exist at /lib/apk/db.
func (a *APK) resolveApkDB(ctx context.Context) error {
	log := clog.FromContext(ctx)
	log.Debug("resolving APK DB location")

	// Check if we have base image packages that provide merged-lib
	// This indicates the base image has usr-merge layout
	hasUsrMergeBase := a.hasUsrMergeBaseImage()

	_, span := otel.Tracer("go-apk").Start(ctx, "resolveApkDB")
	defer span.End()

	// Do nothing more if /lib already points at usr/lib (absolute or relative).
	if target, err := a.fs.Readlink("/lib"); err == nil {
		// MemFS will only let Readlink succeed on a real symlink.
		// Prepend "/" and Clean to collapse things like "/../usr/lib" → "/usr/lib".
		if path.Clean("/"+target) == "/usr/lib" {
			log.Debug("/lib is a symlink to /usr/lib")
			return nil
		}
	}

	// Do nothing more if /lib/apk already points at usr/lib/apk (absolute or relative).
	// This is the case when we start with empty layering.
	if target, err := a.fs.Readlink("/lib/apk"); err == nil {
		if path.Clean("/"+target) == "/usr/lib/apk" {
			log.Debug("/lib is a symlink to /usr/lib/apk")
			return nil
		}
	}

	// create /lib as a directory if is missing
	if _, err := a.fs.Stat("lib"); errors.Is(err, fs.ErrNotExist) {
		// If we have a usr-merge base image, we should NOT create /lib as a directory
		// because the base image already has /lib as a symlink to /usr/lib
		if hasUsrMergeBase {
			// Don't create /lib - the base image has it as a symlink
			// Create the symlink in our filesystem to match the base
			_ = a.fs.Symlink("usr/lib", "lib")
			// If we can't create the symlink, just skip - the base has it
			return nil
		}
		if err := a.fs.Mkdir("lib", 0o755); err != nil {
			return fmt.Errorf("creating lib: %w", err)
		}
		log.Debug("created /lib as a directory")
	}

	// if /lib/apk already exists, as it will with alpine's version of apk-tools, handle it
	if d, err := a.fs.Stat("lib/apk"); err == nil {
		if d.IsDir() {
			log.Debug("lib/apk is already a directory- we're likely building from alpine")
			children, err := a.fs.ReadDir("lib/apk")
			if err != nil {
				return fmt.Errorf("reading /lib/apk: %w", err)
			}
			for _, child := range children {
				if !child.IsDir() {
					return fmt.Errorf("/lib/apk contains file %s, refusing to replace", child.Name())
				}
				// check if that subdir is empty
				subents, err := a.fs.ReadDir(path.Join("lib/apk", child.Name()))
				if err != nil {
					return fmt.Errorf("reading /lib/apk/%s: %w", child.Name(), err)
				}
				if len(subents) > 0 {
					return fmt.Errorf("/lib/apk/%s is not empty, refusing to replace", child.Name())
				}
				// Delete the child directory as it is empty
				if err := a.fs.Remove(path.Join("lib/apk", child.Name())); err != nil {
					return fmt.Errorf("removing /lib/apk/%s: %w", child.Name(), err)
				}
			}
			// all children are empty dirs → safe to delete lib/apk
			if err := a.fs.Remove("lib/apk"); err != nil {
				return fmt.Errorf("removing /lib/apk: %w", err)
			}
		}
	}

	// create symlink /lib/apk → /usr/lib/apk
	if err := a.fs.Symlink("../usr/lib/apk", "lib/apk"); err != nil {
		return fmt.Errorf("creating lib/apk symlink: %w", err)
	}
	log.Debug("created symlink for lib/apk")
	return nil
}

var repoRE = regexp.MustCompile(`^http[s]?://.+\/alpine\/([^\/]+)\/[^\/]+$`)

func parseAlpineVersion(repo string) (version string, ok bool) {
	parts := repoRE.FindStringSubmatch(repo)
	if len(parts) < 2 {
		return "", false
	}
	return parts[1], true
}

// loadSystemKeyring returns the keys found in the system keyring
// directory by trying some common locations. These can be overridden
// by passing one or more directories as arguments.
func (a *APK) loadSystemKeyring(ctx context.Context, locations ...string) ([]string, error) {
	log := clog.FromContext(ctx)
	var ring []string
	if len(locations) == 0 {
		locations = []string{
			filepath.Join(DefaultSystemKeyRingPath, a.arch),
		}
	}
	for _, d := range locations {
		keyFiles, err := fs.ReadDir(a.fs, d)

		if errors.Is(err, os.ErrNotExist) {
			log.Warnf("%s doesn't exist, skipping...", d)
			continue
		}

		if err != nil {
			return nil, fmt.Errorf("reading keyring directory: %w", err)
		}

		for _, f := range keyFiles {
			ext := filepath.Ext(f.Name())
			p := filepath.Join(d, f.Name())

			if ext == ".pub" {
				ring = append(ring, p)
			} else {
				log.Warnf("%s has invalid extension (%s), skipping...", p, ext)
			}
		}
	}
	if len(ring) > 0 {
		return ring, nil
	}
	// Return an error since reading the system keyring is the last resort
	return nil, errors.New("no suitable keyring directory found")
}

// Installs the specified keys into the APK keyring inside the build context.
func (a *APK) InitKeyring(ctx context.Context, keyFiles, extraKeyFiles []string) error {
	log := clog.FromContext(ctx)
	log.Debug("initializing apk keyring")

	ctx, span := otel.Tracer("go-apk").Start(ctx, "InitKeyring")
	defer span.End()

	if err := a.fs.MkdirAll(DefaultKeyRingPath, 0o755); err != nil {
		return fmt.Errorf("failed to make keys dir: %w", err)
	}

	if len(extraKeyFiles) > 0 {
		log.Debugf("appending %d extra keys to keyring", len(extraKeyFiles))
		keyFiles = append(keyFiles, extraKeyFiles...)
	}

	var eg errgroup.Group

	for _, element := range keyFiles {
		eg.Go(func() error {
			log.Debugf("installing key %v", element)

			var asURL *url.URL
			var err error
			if strings.HasPrefix(element, "https://") || strings.HasPrefix(element, "http://") {
				asURL, err = url.Parse(element)
			} else {
				// Attempt to parse non-https elements into URI's so they are translated into
				// file:// URLs allowing them to parse into a url.URL{}
				asURL, err = url.Parse(string(uri.New(element)))
			}
			if err != nil {
				return fmt.Errorf("failed to parse key as URI: %w", err)
			}

			var data []byte
			switch asURL.Scheme {
			case "file": //nolint:goconst
				data, err = os.ReadFile(element)
				if err != nil {
					return fmt.Errorf("failed to read apk key: %w", err)
				}
			case "https", "http": //nolint:goconst
				client := a.client
				if a.cache != nil {
					client = a.cache.client(client, true)
				}
				req, err := http.NewRequestWithContext(ctx, http.MethodGet, asURL.String(), nil)
				if err != nil {
					return err
				}
				if err := a.auth.AddAuth(ctx, req); err != nil {
					return fmt.Errorf("failed to add auth to request: %w", err)
				}

				resp, err := client.Do(req)
				if err != nil {
					return fmt.Errorf("failed to fetch apk key: %w", err)
				}
				defer resp.Body.Close()

				if resp.StatusCode < 200 || resp.StatusCode > 299 {
					return fmt.Errorf("failed to fetch apk key from %s: http response indicated error code: %d", req.Host, resp.StatusCode)
				}

				data, err = io.ReadAll(resp.Body)
				if err != nil {
					return fmt.Errorf("failed to read apk key response: %w", err)
				}
			default:
				return fmt.Errorf("scheme %s not supported", asURL.Scheme)
			}

			// #nosec G306 -- apk keyring must be publicly readable
			if err := a.fs.WriteFile(filepath.Join("etc", "apk", "keys", filepath.Base(element)), data,
				0o644); err != nil {
				return fmt.Errorf("failed to write apk key: %w", err)
			}

			return nil
		})
	}

	return eg.Wait()
}

// ResolveWorld determine the target state for the requested dependencies in /etc/apk/world. Does not install anything.
func (a *APK) ResolveWorld(ctx context.Context) (toInstall []*RepositoryPackage, conflicts []string, err error) {
	log := clog.FromContext(ctx)
	log.Debug("determining desired apk world")

	ctx, span := otel.Tracer("go-apk").Start(ctx, "ResolveWorld")
	defer span.End()

	// to fix the world, we need to:
	// 1. Get the apkIndexes for each repository for the target arch
	indexes, err := a.GetRepositoryIndexes(ctx, a.ignoreSignatures)
	if err != nil {
		return toInstall, conflicts, fmt.Errorf("error getting repository indexes: %w", err)
	}
	// debugging info, if requested
	log.Debugf("got %d indexes:\n%s", len(indexes), strings.Join(indexNames(indexes), "\n"))

	// 2. Get the dependency tree for each package from the world file
	directPkgs, err := a.GetWorld()
	if err != nil {
		return toInstall, conflicts, fmt.Errorf("error getting world packages: %w", err)
	}
	resolver := NewPkgResolver(ctx, indexes)

	// For other architectures we're building (if any), we want to disqualify any packages not present in all archs.
	allArchs := map[string][]NamedIndex{}
	for otherArch, otherAPK := range a.ByArch {
		indexes, err := otherAPK.GetRepositoryIndexes(ctx, a.ignoreSignatures)
		if err != nil {
			return toInstall, conflicts, fmt.Errorf("getting indexes for %q sibling: %w", otherArch, err)
		}
		allArchs[otherArch] = indexes
	}

	toInstall, conflicts, err = resolver.GetPackagesWithDependencies(ctx, directPkgs, allArchs)
	if err != nil {
		return
	}
	log.Debugf("got %d packages to install:\n%s", len(toInstall), strings.Join(packageRefs(toInstall), "\n"))
	return
}

func (a *APK) CalculateWorld(ctx context.Context, allpkgs []*RepositoryPackage) ([]*APKResolved, error) {
	// TODO: Consider making this configurable option.
	jobs := runtime.GOMAXPROCS(0)

	var g errgroup.Group
	g.SetLimit(jobs + 1)

	resolved := make([]*APKResolved, len(allpkgs))

	// concurrently fetch and expand all our APKs.
	for i, pkg := range allpkgs {
		g.Go(func() error {
			expanded, err := a.expandPackage(ctx, pkg)

			if err != nil {
				return fmt.Errorf("expanding %s: %w", pkg.Name, err)
			}
			resolved[i] = NewAPKResolved(pkg, expanded)
			return nil
		})
	}

	if err := g.Wait(); err != nil {
		return nil, fmt.Errorf("calculating world: %w", withCause(ctx, err))
	}

	return resolved, nil
}

// Sometimes we get an opaque error about context cancellation, and it's unclear what caused it.
// If we get something useful from ctx via context.Cause, we'll annotate err with it.
func withCause(ctx context.Context, err error) error {
	if cause := context.Cause(ctx); cause != nil {
		return fmt.Errorf("%w: %w", err, cause)
	}

	return err
}

func (a *APK) ResolveAndCalculateWorld(ctx context.Context) ([]*APKResolved, error) {
	log := clog.FromContext(ctx)
	log.Debug("resolving and calculating 'world' (packages to install)")

	ctx, span := otel.Tracer("go-apk").Start(ctx, "CalculateWorld")
	defer span.End()

	allpkgs, _, err := a.ResolveWorld(ctx)
	if err != nil {
		return nil, fmt.Errorf("error getting package dependencies: %w", err)
	}

	return a.CalculateWorld(ctx, allpkgs)
}

// FixateWorld force apk's resolver to re-resolve the requested dependencies in /etc/apk/world.
func (a *APK) FixateWorld(ctx context.Context, sourceDateEpoch *time.Time) ([]InstalledDiff, error) {
	log := clog.FromContext(ctx)
	/*
		equivalent of: "apk fix --arch arch --root root"
		with possible options for --no-scripts, --no-cache, --update-cache

		current default is: cache=false, updateCache=true, executeScripts=false
	*/
	log.Debug("synchronizing with desired apk world")

	ctx, span := otel.Tracer("go-apk").Start(ctx, "FixateWorld")
	defer span.End()

	// to fix the world, we need to:
	// 1. Get the apkIndexes for each repository for the target arch
	allpkgs, conflicts, err := a.ResolveWorld(ctx)
	if err != nil {
		return nil, fmt.Errorf("error getting package dependencies: %w", err)
	}

	// 3. For each name on the list:
	//     a. Check if it is installed, if so, skip
	//     b. Get the .apk file
	//     c. Install the .apk file
	//     d. Update /usr/lib/apk/db/scripts.tar
	//     d. Update /usr/lib/apk/db/triggers
	//     e. Update the installed file
	for _, pkg := range conflicts {
		isInstalled, err := a.isInstalledPackage(pkg)
		if err != nil {
			return nil, fmt.Errorf("error checking if package %s is installed: %w", pkg, err)
		}
		if isInstalled {
			return nil, fmt.Errorf("cannot install due to conflict with %s", pkg)
		}
	}
	// Cast []*RepositoryPackage into []InstallablePackage.
	allInstPkgs := make([]InstallablePackage, len(allpkgs))
	for i, pkg := range allpkgs {
		allInstPkgs[i] = pkg
	}

	return a.InstallPackages(ctx, sourceDateEpoch, allInstPkgs)
}

// InstalledDiff tracks a package and the incremental change it wrote to the installed database file.
// This is used by our layering mechanism to generate partial idb files per layer to satisfy scanners.
// Mostly, this just makes the return type of InstallPackages cleaner so it's easier to track which
// package produced which diff to the idb file.
type InstalledDiff struct {
	Package *Package
	Diff    []byte
}

func (a *APK) InstallPackages(ctx context.Context, sourceDateEpoch *time.Time, allpkgs []InstallablePackage) ([]InstalledDiff, error) {
	// TODO: Consider making this configurable option.
	jobs := runtime.GOMAXPROCS(0)

	var g errgroup.Group
	g.SetLimit(jobs + 1)

	expanded := make([]*expandapk.APKExpanded, len(allpkgs))

	// Track what files were installed by which packages so we can deduplicate in idb.
	allFiles := make([][]tar.Header, len(allpkgs))
	infos := make([]*Package, len(allpkgs))

	// A slice of pseudo-promises that get closed when expanded[i] is ready.
	done := make([]chan struct{}, len(allpkgs))
	for i := range allpkgs {
		done[i] = make(chan struct{})
	}

	// Kick off a goroutine that sequentially installs packages as they become ready.
	//
	// We could probably do better than this by mirroring the dependency graph or even
	// just computing non-overlapping packages based on the installed files, but we'll
	// keep this simple for now by assuming we must install in the given order exactly.
	g.Go(func() error {
		for i, ch := range done {
			select {
			case <-ctx.Done():
				return ctx.Err()
			case <-ch:
				exp := expanded[i]
				pkg := allpkgs[i]

				if exp == nil {
					return fmt.Errorf("expansion of %s failed", pkg)
				}

				isInstalled, err := a.isInstalledPackage(pkg.PackageName())
				if err != nil {
					return fmt.Errorf("error checking if package %s is installed: %w", pkg, err)
				}

				if isInstalled {
					continue
				}

				// The data in .PKGINFO is more complete than what is in APKINDEX.
				pkgInfo, err := packageInfo(exp)
				if err != nil {
					return fmt.Errorf("failed to read .PKGINFO for %s: %w", pkg, err)
				}
				infos[i] = pkgInfo

				installedFiles, err := a.installPackage(ctx, pkgInfo, exp, sourceDateEpoch)
				if err != nil {
					return fmt.Errorf("installing %s: %w", pkg, err)
				}

				allFiles[i] = installedFiles
			}
		}

		return nil
	})

	// Meanwhile, concurrently fetch and expand all our APKs.
	// We signal they are ready to be installed by closing done[i].
	for i, pkg := range allpkgs {
		g.Go(func() error {
			defer func() { close(done[i]) }()
			exp, err := a.expandPackage(ctx, pkg)
			if err != nil {
				return fmt.Errorf("expanding %s: %w", pkg, err)
			}

			expanded[i] = exp

			return nil
		})
	}

	if err := g.Wait(); err != nil {
		return nil, fmt.Errorf("installing packages: %w", withCause(ctx, err))
	}

	diffs := make([]InstalledDiff, 0, len(allFiles))

	// update the installed file
	for i, files := range allFiles {
		pkg := infos[i]

		// TODO: We currently skip over packages that are already installed.
		// I'm ignoring this for now because that isn't really a thing that can happen,
		// but if there are overlapping files from an already installed package, we should
		// modify those in the idb file.
		if pkg == nil {
			continue
		}

		// Remove any files that were overwritten by another package.
		files = slices.DeleteFunc(files, func(hdr tar.Header) bool {
			owner, ok := a.installedFiles[hdr.Name]
			if !ok {
				// Keep directories, which actually should be duplicated in the idb.
				return false
			}

			return owner != pkg
		})

		diff, err := a.AddInstalledPackage(pkg, files)
		if err != nil {
			return nil, fmt.Errorf("unable to update installed file for pkg %s: %w", pkg.Name, err)
		}

		diffs = append(diffs, InstalledDiff{
			Package: pkg,
			Diff:    diff,
		})
	}

	// Resolve the APK DB location
	if err := a.resolveApkDB(ctx); err != nil {
		return nil, err
	}
	return diffs, nil
}

type NoKeysFoundError struct {
	arch     string
	releases []string
}

func (e *NoKeysFoundError) Error() string {
	return fmt.Sprintf("no keys found for arch %s and releases %v", e.arch, e.releases)
}

// fetchAlpineKeys fetches the public keys for the repositories in the APK database.
func (a *APK) fetchAlpineKeys(ctx context.Context, alpineVersions ...string) error {
	ctx, span := otel.Tracer("go-apk").Start(ctx, "fetchAlpineKeys")
	defer span.End()

	u := alpineReleasesURL
	client := a.client
<<<<<<< HEAD
	// Wrap client with cache transport to support offline mode
=======
>>>>>>> 996cb6e0
	if a.cache != nil {
		client = a.cache.client(client, true)
	}
	req, err := http.NewRequestWithContext(ctx, http.MethodGet, u, nil)
	if err != nil {
		return err
	}
	// NB: Not setting basic auth, since we know Alpine doesn't support it.
	res, err := client.Do(req)
	if err != nil {
		return fmt.Errorf("failed to fetch alpine releases: %w", err)
	}
	defer res.Body.Close()
	if res.StatusCode != http.StatusOK {
		return fmt.Errorf("unable to get alpine releases at %s: %v", u, res.Status)
	}
	b, err := io.ReadAll(res.Body)
	if err != nil {
		return fmt.Errorf("failed to read alpine releases: %w", err)
	}
	var releases Releases
	if err := json.Unmarshal(b, &releases); err != nil {
		return fmt.Errorf("failed to unmarshal alpine releases: %w", err)
	}
	var urls []string
	// now just need to get the keys for the desired architecture and releases
	for _, version := range alpineVersions {
		branch := releases.GetReleaseBranch(version)
		if branch == nil {
			continue
		}
		urls = append(urls, branch.KeysFor(a.arch, time.Now())...)
	}
	if len(urls) == 0 {
		return &NoKeysFoundError{arch: a.arch, releases: alpineVersions}
	}
	// get the keys for each URL and save them to a file with that name
	for _, u := range urls {
		req, err := http.NewRequestWithContext(ctx, http.MethodGet, u, nil)
		if err != nil {
			return err
		}
		// NB: Not setting basic auth, since we know Alpine doesn't support it.
		res, err := client.Do(req)
		if err != nil {
			return fmt.Errorf("failed to fetch alpine key %s: %w", u, err)
		}
		defer res.Body.Close()
		basefilenameEscape := filepath.Base(u)
		basefilename, err := url.PathUnescape(basefilenameEscape)
		if err != nil {
			return fmt.Errorf("failed to unescape key filename %s: %w", basefilenameEscape, err)
		}
		filename := filepath.Join(keysDirPath, basefilename)
		f, err := a.fs.OpenFile(filename, os.O_CREATE|os.O_WRONLY, 0o644)
		if err != nil {
			return fmt.Errorf("failed to open key file %s: %w", filename, err)
		}
		defer f.Close()
		if _, err := io.Copy(f, res.Body); err != nil {
			return fmt.Errorf("failed to write key file %s: %w", filename, err)
		}
	}
	return nil
}

type Key struct {
	ID    string
	Bytes []byte
}

// DiscoverKeys fetches the public keys for the repositories in the APK database using chainguard-style discovery.
func DiscoverKeys(ctx context.Context, client *http.Client, auth auth.Authenticator, repository string) ([]Key, error) {
	ctx, span := otel.Tracer("go-apk").Start(ctx, "DiscoverKeys")
	defer span.End()

	if !strings.HasPrefix(repository, "https://") && !strings.HasPrefix(repository, "http://") {
		// Ignore non-remote repositories.
		return nil, nil
	}
	asURL, err := url.Parse(strings.TrimSuffix(repository, "/") + "/apk-configuration")
	if err != nil {
		return nil, fmt.Errorf("failed to parse repository URL: %w", err)
	}

	discoveryRequest, err := http.NewRequestWithContext(ctx, http.MethodGet, asURL.String(), nil)
	if err != nil {
		return nil, err
	}
	if err := auth.AddAuth(ctx, discoveryRequest); err != nil {
		return nil, err
	}

	discoveryResponse, err := client.Do(discoveryRequest)
	if err != nil {
		return nil, fmt.Errorf("failed to perform key discovery: %w", err)
	}
	defer discoveryResponse.Body.Close()
	switch discoveryResponse.StatusCode {
	case http.StatusNotFound:
		// This doesn't implement Chainguard-style key discovery.
		return nil, nil

	case http.StatusOK:
		// proceed!
		break

	default:
		return nil, fmt.Errorf("chainguard key discovery was unsuccessful for repo %s: %v", repository, discoveryResponse.Status)
	}
	// Parse our the JWKS URI
	var discovery struct {
		JWKSURI string `json:"jwks_uri"`
	}
	if err := json.NewDecoder(discoveryResponse.Body).Decode(&discovery); err != nil {
		return nil, fmt.Errorf("failed to unmarshal discovery payload: %w", err)
	}

	jwksRequest, err := http.NewRequestWithContext(ctx, http.MethodGet, discovery.JWKSURI, nil)
	if err != nil {
		return nil, err
	}
	if err := auth.AddAuth(ctx, jwksRequest); err != nil {
		return nil, err
	}
	jwksResponse, err := client.Do(jwksRequest)
	if err != nil {
		return nil, fmt.Errorf("failed to fetch JWKS: %w", err)
	}
	defer jwksResponse.Body.Close()
	if jwksResponse.StatusCode != http.StatusOK {
		return nil, fmt.Errorf("failed to fetch JWKS: %v", jwksResponse.Status)
	}

	jwks := jose.JSONWebKeySet{}
	if err := json.NewDecoder(jwksResponse.Body).Decode(&jwks); err != nil {
		return nil, fmt.Errorf("failed to unmarshal JWKS: %w", err)
	}

	keys := make([]Key, 0, len(jwks.Keys))
	for _, key := range jwks.Keys {
		if key.KeyID == "" {
			return nil, fmt.Errorf(`key missing "kid"`)
		}
		keyName := key.KeyID + ".rsa.pub"

		b, err := x509.MarshalPKIXPublicKey(key.Key.(*rsa.PublicKey))
		if err != nil {
			return nil, err
		} else if len(b) == 0 {
			return nil, fmt.Errorf("empty public key")
		}
		var buf bytes.Buffer
		if err := pem.Encode(&buf, &pem.Block{
			Type:  "PUBLIC KEY",
			Bytes: b,
		}); err != nil {
			return nil, fmt.Errorf("failed to pem encode key %s: %w", keyName, err)
		}

		keys = append(keys, Key{
			ID:    keyName,
			Bytes: buf.Bytes(),
		})
	}

	return keys, nil
}

func (a *APK) DiscoverKeys(ctx context.Context, repository string) ([]Key, error) {
	client := a.client
	if a.cache != nil {
		client = a.cache.client(client, false)

		if !a.cache.offline {
			rc := retryablehttp.NewClient()
			rc.HTTPClient = client
			rc.Logger = clog.FromContext(ctx)
			client = rc.StandardClient()
		}

		return a.cache.shared.discoverKeys.Do(repository, func() ([]Key, error) {
			return DiscoverKeys(ctx, client, a.auth, repository)
		})
	}

	return DiscoverKeys(ctx, client, a.auth, repository)
}

// fetchChainguardKeys fetches the public keys for the repositories in the APK database.
func (a *APK) fetchChainguardKeys(ctx context.Context, repository string) error {
	ctx, span := otel.Tracer("go-apk").Start(ctx, "fetchChainguardKeys")
	defer span.End()

	log := clog.FromContext(ctx)

	if !strings.HasPrefix(repository, "https://") && !strings.HasPrefix(repository, "http://") {
		log.Debugf("ignoring non-http(s) repository %s", repository)
		return nil
	}

	keys, err := a.DiscoverKeys(ctx, repository)
	if err != nil {
		log.Debugf("ignoring missing keys for %s: %v", repository, err)
	}

	for _, key := range keys {
		filename := filepath.Join(keysDirPath, key.ID)
		if err := a.fs.WriteFile(filename, key.Bytes, 0o644); err != nil {
			return fmt.Errorf("failed to write key file %s: %w", filename, err)
		}
	}
	return nil
}

func (a *APK) cachePackage(ctx context.Context, pkg InstallablePackage, exp *expandapk.APKExpanded, cacheDir string) (*expandapk.APKExpanded, error) {
	_, span := otel.Tracer("go-apk").Start(ctx, "cachePackage", trace.WithAttributes(attribute.String("package", pkg.PackageName())))
	defer span.End()

	// Rename exp's temp files to content-addressable identifiers in the cache.

	ctlHex := hex.EncodeToString(exp.ControlHash)
	ctlDst := filepath.Join(cacheDir, ctlHex+".ctl.tar.gz")

	if err := paths.AdvertiseCachedFile(exp.ControlFile, ctlDst); err != nil {
		return nil, err
	}

	exp.ControlFile = ctlDst

	if exp.SignatureFile != "" {
		sigDst := filepath.Join(cacheDir, ctlHex+".sig.tar.gz")

		if err := paths.AdvertiseCachedFile(exp.SignatureFile, sigDst); err != nil {
			return nil, err
		}

		exp.SignatureFile = sigDst
	}

	datHex := hex.EncodeToString(exp.PackageHash)
	datDst := filepath.Join(cacheDir, datHex+".dat.tar.gz")

	if err := paths.AdvertiseCachedFile(exp.PackageFile, datDst); err != nil {
		return nil, err
	}

	exp.PackageFile = datDst

	if err := exp.TarFS.Close(); err != nil {
		return nil, fmt.Errorf("closing tarfs: %w", err)
	}

	tarDst := strings.TrimSuffix(exp.PackageFile, ".gz")

	if err := paths.AdvertiseCachedFile(exp.TarFile, tarDst); err != nil {
		return nil, err
	}

	exp.TarFile = tarDst

	// Re-initialize the tarfs with the renamed file.
	// TODO: Split out the tarfs Index creation from the FS.
	// TODO: Consolidate ExpandAPK(), cachedPackage(), and cachePackage().
	data, err := exp.PackageData()
	if err != nil {
		return nil, err
	}
	info, err := data.Stat()
	if err != nil {
		return nil, err
	}
	exp.TarFS, err = tarfs.New(data, info.Size())
	if err != nil {
		return nil, err
	}

	return exp, nil
}

func (a *APK) cachedPackage(ctx context.Context, pkg InstallablePackage, cacheDir string) (*expandapk.APKExpanded, error) {
	_, span := otel.Tracer("go-apk").Start(ctx, "cachedPackage", trace.WithAttributes(attribute.String("package", pkg.PackageName())))
	defer span.End()

	chk := pkg.ChecksumString()
	if !strings.HasPrefix(chk, "Q1") {
		return nil, fmt.Errorf("unexpected checksum: %q", chk)
	}

	checksum, err := base64.StdEncoding.DecodeString(chk[2:])
	if err != nil {
		return nil, err
	}

	pkgHexSum := hex.EncodeToString(checksum)

	exp := expandapk.APKExpanded{}

	ctl := filepath.Join(cacheDir, pkgHexSum+".ctl.tar.gz")
	cf, err := os.Stat(ctl)
	if err != nil {
		return nil, err
	}
	exp.ControlFile = ctl
	exp.ControlHash = checksum
	exp.ControlSize = cf.Size()

	control, err := exp.ControlData()
	if err != nil {
		return nil, err
	}

	exp.ControlFS, err = tarfs.New(bytes.NewReader(control), int64(len(control)))
	if err != nil {
		return nil, fmt.Errorf("indexing %q: %w", exp.ControlFile, err)
	}

	exp.Size += cf.Size()

	sig := filepath.Join(cacheDir, pkgHexSum+".sig.tar.gz")
	sf, err := os.Stat(sig)
	if err == nil {
		exp.SignatureFile = sig
		exp.Signed = true
		exp.Size += sf.Size()
		exp.SignatureSize = sf.Size()
		signatureData, err := os.ReadFile(sig)
		if err != nil {
			return nil, err
		}
		signatureHash := sha1.Sum(signatureData) //nolint:gosec // this is what apk tools is using
		exp.SignatureHash = signatureHash[:]
	}

	f, err := os.Open(ctl)
	if err != nil {
		return nil, err
	}
	defer f.Close()

	datahash, err := a.datahash(f)
	if err != nil {
		return nil, fmt.Errorf("datahash for %s: %w", pkg, err)
	}

	dat := filepath.Join(cacheDir, datahash+".dat.tar.gz")
	df, err := os.Stat(dat)
	if err != nil {
		return nil, err
	}
	exp.PackageFile = dat
	exp.PackageSize = df.Size()
	exp.Size += df.Size()

	exp.PackageHash, err = hex.DecodeString(datahash)
	if err != nil {
		return nil, err
	}

	exp.TarFile = strings.TrimSuffix(exp.PackageFile, ".gz")
	data, err := exp.PackageData()
	if err != nil {
		return nil, err
	}
	info, err := data.Stat()
	if err != nil {
		return nil, err
	}
	exp.TarFS, err = tarfs.New(data, info.Size())
	if err != nil {
		return nil, err
	}

	return &exp, nil
}

type apkResult struct {
	exp *expandapk.APKExpanded
	err error
}

type apkCache struct {
	// url -> *sync.Once
	onces sync.Map

	// url -> apkResult
	resps sync.Map
}

func (c *apkCache) get(ctx context.Context, a *APK, pkg InstallablePackage) (*expandapk.APKExpanded, error) {
	u := pkg.URL()
	// Do all the expensive things inside the once.
	once, _ := c.onces.LoadOrStore(u, &sync.Once{})
	once.(*sync.Once).Do(func() {
		exp, err := expandPackage(ctx, a, pkg)
		c.resps.Store(u, apkResult{
			exp: exp,
			err: err,
		})
	})

	v, ok := c.resps.Load(u)
	if !ok {
		panic(fmt.Errorf("did not see apk %q after writing it", u))
	}

	result := v.(apkResult)
	return result.exp, result.err
}

func (a *APK) expandPackage(ctx context.Context, pkg InstallablePackage) (*expandapk.APKExpanded, error) {
	if a.cache == nil {
		// If we don't have a cache configured, don't use the global cache.
		// Calling APKExpanded.Close() will clean up a tempdir.
		// This is fine when we have a cache because we move all the backing files into the cache.
		// This is not fine when we don't have a cache because the tempdir contains all our state.
		return expandPackage(ctx, a, pkg)
	}

	return globalApkCache.get(ctx, a, pkg)
}

func expandPackage(ctx context.Context, a *APK, pkg InstallablePackage) (*expandapk.APKExpanded, error) {
	log := clog.FromContext(ctx)
	ctx, span := otel.Tracer("go-apk").Start(ctx, "expandPackage", trace.WithAttributes(attribute.String("package", pkg.PackageName())))
	defer span.End()

	cacheDir := ""
	if a.cache != nil {
		var err error
		cacheDir, err = cacheDirForPackage(a.cache.dir, pkg)
		if err != nil {
			return nil, err
		}

		exp, err := a.cachedPackage(ctx, pkg, cacheDir)
		if err == nil {
			log.Debugf("cache hit (%s)", pkg.PackageName())
			return exp, nil
		}

		log.Debugf("cache miss (%s): %v", pkg.PackageName(), err)

		if err := os.MkdirAll(cacheDir, 0o755); err != nil {
			return nil, fmt.Errorf("unable to create cache directory %q: %w", cacheDir, err)
		}
	}

	rc, err := a.FetchPackage(ctx, pkg)
	if err != nil {
		return nil, fmt.Errorf("fetching package %q: %w", pkg.PackageName(), err)
	}
	defer rc.Close()

	exp, err := expandapk.ExpandApk(ctx, rc, cacheDir)
	if err != nil {
		return nil, fmt.Errorf("expanding %s: %w", pkg.PackageName(), err)
	}

	// If we don't have a cache, we're done.
	if a.cache == nil {
		return exp, nil
	}

	return a.cachePackage(ctx, pkg, exp, cacheDir)
}

func packageAsURI(pkg LocatablePackage) (uri.URI, error) {
	u := pkg.URL()

	if strings.HasPrefix(u, "https://") || strings.HasPrefix(u, "http://") {
		return uri.Parse(u)
	}

	return uri.New(u), nil
}

func packageAsURL(pkg LocatablePackage) (*url.URL, error) {
	asURI, err := packageAsURI(pkg)
	if err != nil {
		return nil, err
	}

	return url.Parse(string(asURI))
}

func (a *APK) FetchPackage(ctx context.Context, pkg FetchablePackage) (io.ReadCloser, error) {
	log := clog.FromContext(ctx)
	log.Debugf("fetching %s", pkg)

	ctx, span := otel.Tracer("go-apk").Start(ctx, "fetchPackage", trace.WithAttributes(attribute.String("package", pkg.PackageName())))
	defer span.End()

	u := pkg.URL()

	// Normalize the repo as a URI, so that local paths
	// are translated into file:// URLs, allowing them to be parsed
	// into a url.URL{}.
	asURL, err := packageAsURL(pkg)
	if err != nil {
		return nil, fmt.Errorf("failed to parse package as URL: %w", err)
	}

	switch asURL.Scheme {
	case "file":
		f, err := os.Open(u)
		if err != nil {
			return nil, fmt.Errorf("failed to read repository package apk %s: %w", u, err)
		}
		return f, nil
	case "https", "http":
		client := a.client
		if a.cache != nil {
			client = a.cache.client(client, false)
		}
		req, err := http.NewRequestWithContext(ctx, http.MethodGet, u, nil)
		if err != nil {
			return nil, err
		}
		if err := a.auth.AddAuth(ctx, req); err != nil {
			return nil, err
		}

		// This will return a body that retries requests using Range requests if Read() hits an error.
		rrt := newRangeRetryTransport(ctx, client)
		res, err := rrt.RoundTrip(req)
		if err != nil {
			return nil, fmt.Errorf("unable to get package apk at %s: %w", u, err)
		}
		if res.StatusCode != http.StatusOK {
			res.Body.Close()
			return nil, fmt.Errorf("unable to get package apk at %s: %v", u, res.Status)
		}
		return res.Body, nil
	default:
		return nil, fmt.Errorf("repository scheme %s not supported", asURL.Scheme)
	}
}

type WriteHeaderer interface {
	WriteHeader(hdr tar.Header, tfs fs.FS, pkg *Package) (bool, error)
}

func packageInfo(exp *expandapk.APKExpanded) (*Package, error) {
	f, err := exp.ControlFS.Open(".PKGINFO")
	if err != nil {
		return nil, fmt.Errorf("opening .PKGINFO in %s: %w", exp.ControlFile, err)
	}
	defer f.Close()

	cfg, err := ini.ShadowLoad(f)
	if err != nil {
		return nil, fmt.Errorf("ini.ShadowLoad(): %w", err)
	}

	pkg := new(Package)
	if err = cfg.MapTo(pkg); err != nil {
		return nil, fmt.Errorf("cfg.MapTo(): %w", err)
	}
	pkg.BuildTime = time.Unix(pkg.BuildDate, 0).UTC()
	pkg.InstalledSize = pkg.Size
	pkg.Size = uint64(exp.Size)
	pkg.Checksum = exp.ControlHash

	return pkg, nil
}

// installPackage installs a single package and updates installed db.
func (a *APK) installPackage(ctx context.Context, pkg *Package, expanded *expandapk.APKExpanded, sourceDateEpoch *time.Time) ([]tar.Header, error) {
	log := clog.FromContext(ctx)
	log.Infof("installing %s (%s)", pkg.Name, pkg.Version)

	// We don't want to call `defer expanded.Close()` to to remove tempDir because our
	// cached files are advertised by symlinks pointing into them.
	//
	// This is not a big deal because the temp files if not referred by
	// a symlink will be cleaned up anyway.

	ctx, span := otel.Tracer("go-apk").Start(ctx, "installPackage", trace.WithAttributes(attribute.String("package", pkg.Name)))
	defer span.End()

	var (
		err            error
		installedFiles []tar.Header
	)

	if wh, ok := a.fs.(WriteHeaderer); ok {
		installedFiles, err = a.lazilyInstallAPKFiles(ctx, wh, expanded.TarFS, pkg)
		if err != nil {
			return nil, fmt.Errorf("unable to install files for pkg %s: %w", pkg.Name, err)
		}
	} else {
		packageData, err := expanded.PackageData()
		if err != nil {
			return nil, fmt.Errorf("opening package file %q: %w", expanded.PackageFile, err)
		}
		defer packageData.Close()

		installedFiles, err = a.installAPKFiles(ctx, packageData, pkg)
		if err != nil {
			return nil, fmt.Errorf("unable to install files for pkg %s: %w", pkg.Name, err)
		}
	}

	// update the scripts.tar
	controlData, err := os.Open(expanded.ControlFile)
	if err != nil {
		return nil, fmt.Errorf("opening control file %q: %w", expanded.ControlFile, err)
	}
	defer controlData.Close()

	if err := a.updateScriptsTar(pkg, controlData, sourceDateEpoch); err != nil {
		return nil, fmt.Errorf("unable to update scripts.tar for pkg %s: %w", pkg.Name, err)
	}

	// update the triggers
	if _, err := controlData.Seek(0, 0); err != nil {
		return nil, fmt.Errorf("unable to seek to start of control data for pkg %s: %w", pkg.Name, err)
	}
	if err := a.updateTriggers(pkg, controlData); err != nil {
		return nil, fmt.Errorf("unable to update triggers for pkg %s: %w", pkg.Name, err)
	}

	return installedFiles, nil
}

func (a *APK) datahash(controlTarGz io.Reader) (string, error) {
	values, err := a.controlValue(controlTarGz, "datahash")
	if err != nil {
		return "", fmt.Errorf("reading datahash from control: %w", err)
	}

	if len(values) != 1 {
		return "", fmt.Errorf("saw %d datahash values", len(values))
	}

	return values[0], nil
}

func packageRefs(pkgs []*RepositoryPackage) []string {
	names := make([]string, len(pkgs))
	for i, pkg := range pkgs {
		names[i] = fmt.Sprintf("%s (%s) %s", pkg.Name, pkg.Version, pkg.URL())
	}
	return names
}<|MERGE_RESOLUTION|>--- conflicted
+++ resolved
@@ -880,10 +880,6 @@
 
 	u := alpineReleasesURL
 	client := a.client
-<<<<<<< HEAD
-	// Wrap client with cache transport to support offline mode
-=======
->>>>>>> 996cb6e0
 	if a.cache != nil {
 		client = a.cache.client(client, true)
 	}
